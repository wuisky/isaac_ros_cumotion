# Copyright (c) 2024 NVIDIA CORPORATION & AFFILIATES. All rights reserved.
#
# NVIDIA CORPORATION, its affiliates and licensors retain all intellectual
# property and proprietary rights in and to this material, related
# documentation and any modifications thereto. Any use, reproduction,
# disclosure or distribution of this material and related documentation
# without an express license agreement from NVIDIA CORPORATION or
# its affiliates is strictly prohibited.

from copy import deepcopy
from os import path

import threading
import time

from curobo.geom.sdf.world import CollisionCheckerType
from curobo.geom.types import Cuboid
from curobo.geom.types import Cylinder
from curobo.geom.types import Mesh
from curobo.geom.types import Sphere
from curobo.geom.types import VoxelGrid as CuVoxelGrid
from curobo.geom.types import WorldConfig
from curobo.types.base import TensorDeviceType
from curobo.types.math import Pose
from curobo.types.state import JointState as CuJointState
from curobo.util.logger import setup_curobo_logger
from curobo.wrap.reacher.motion_gen import MotionGen
from curobo.wrap.reacher.motion_gen import MotionGenConfig
from curobo.wrap.reacher.motion_gen import MotionGenPlanConfig
from curobo.wrap.reacher.motion_gen import MotionGenStatus
from geometry_msgs.msg import Point
from geometry_msgs.msg import Vector3
from isaac_ros_cumotion.update_kinematics import get_robot_config
from isaac_ros_cumotion.update_kinematics import UpdateLinkSpheresServer
from isaac_ros_cumotion_python_utils.utils import \
    get_grid_center, get_grid_min_corner, get_grid_size, is_grid_valid, \
    load_grid_corners_from_workspace_file
from moveit_msgs.action import MoveGroup
from moveit_msgs.msg import CollisionObject
from moveit_msgs.msg import MoveItErrorCodes
from moveit_msgs.msg import RobotTrajectory
import numpy as np
from nvblox_msgs.srv import EsdfAndGradients
import rclpy
from rclpy.action import ActionServer
from rclpy.callback_groups import MutuallyExclusiveCallbackGroup
from rclpy.executors import MultiThreadedExecutor
from rclpy.node import Node
from sensor_msgs.msg import JointState
from shape_msgs.msg import SolidPrimitive
import torch
from trajectory_msgs.msg import JointTrajectory
from trajectory_msgs.msg import JointTrajectoryPoint
from visualization_msgs.msg import Marker, MarkerArray


class CumotionActionServer(Node):

    def __init__(self):
        super().__init__('cumotion_action_server')
        self.tensor_args = TensorDeviceType()
        self.declare_parameter('robot', 'ur5e.yml')
        self.declare_parameter('urdf_path', rclpy.Parameter.Type.STRING)
        self.declare_parameter('yml_file_path', rclpy.Parameter.Type.STRING)
        self.declare_parameter('time_dilation_factor', 0.5)
        self.declare_parameter('max_attempts', 10)
        self.declare_parameter('num_graph_seeds', 6)
        self.declare_parameter('num_trajopt_seeds', 6)
        self.declare_parameter('include_trajopt_retract_seed', True)
        self.declare_parameter('num_trajopt_time_steps', 32)
        self.declare_parameter('trajopt_finetune_iters', 400)
        self.declare_parameter('interpolation_dt', 0.025)
        self.declare_parameter('collision_cache_mesh', 20)
        self.declare_parameter('collision_cache_cuboid', 20)
        self.declare_parameter('voxel_size', 0.05)
        self.declare_parameter('read_esdf_world', False)
        self.declare_parameter('publish_curobo_world_as_voxels', False)
        self.declare_parameter('add_ground_plane', False)
        self.declare_parameter('publish_voxel_size', 0.05)
        self.declare_parameter('max_publish_voxels', 500000)
        self.declare_parameter('joint_states_topic', '/joint_states')
        self.declare_parameter('tool_frame', rclpy.Parameter.Type.STRING)

        # The grid_center_m and grid_size_m parameters are loaded from the workspace file
        # if the workspace_file_path is set and valid.
        self.declare_parameter('workspace_file_path', '')
        self.declare_parameter('grid_center_m', [0.0, 0.0, 0.0])
        self.declare_parameter('grid_size_m', [2.0, 2.0, 2.0])
        self.declare_parameter('update_esdf_on_request', True)
        self.declare_parameter('use_aabb_on_request', True)

        self.declare_parameter('esdf_service_name', '/nvblox_node/get_esdf_and_gradient')
        self.declare_parameter('enable_curobo_debug_mode', False)
        self.declare_parameter('override_moveit_scaling_factors', False)
<<<<<<< HEAD
        self.declare_parameter('publish_robot_as_spheres', False)
=======
        self.declare_parameter('update_link_sphere_server',
                               'planner_attach_object')
>>>>>>> 4712de69
        debug_mode = (
            self.get_parameter('enable_curobo_debug_mode').get_parameter_value().bool_value
        )
        if debug_mode:
            setup_curobo_logger('info')
        else:
            setup_curobo_logger('warning')

        self.__voxel_pub = self.create_publisher(Marker, '/curobo/voxels', 10)
        self.planner_busy = False
        self.lock = threading.Lock()

        self.__robot_file = self.get_parameter('robot').get_parameter_value().string_value

        try:
            self.__urdf_path = self.get_parameter('urdf_path')
            self.__urdf_path = self.__urdf_path.get_parameter_value().string_value
            if self.__urdf_path == '':
                self.__urdf_path = None
        except rclpy.exceptions.ParameterUninitializedException:
            self.__urdf_path = None

        try:
            self.__yml_path = self.get_parameter('yml_file_path')
            self.__yml_path = self.__yml_path.get_parameter_value().string_value
            if self.__yml_path == '':
                self.__yml_path = None
        except rclpy.exceptions.ParameterUninitializedException:
            self.__yml_path = None

        # If a YAML path is provided, override other XRDF/YAML file name
        if self.__yml_path is not None:
            self.__robot_file = self.__yml_path
        try:
            self.__tool_frame = self.get_parameter('tool_frame')
            self.__tool_frame = self.__tool_frame.get_parameter_value().string_value
            if self.__tool_frame == '':
                self.__tool_frame = None
        except rclpy.exceptions.ParameterUninitializedException:
            self.__tool_frame = None

        self.__joint_states_topic = (
            self.get_parameter('joint_states_topic').get_parameter_value().string_value
        )
        self.__add_ground_plane = (
            self.get_parameter('add_ground_plane').get_parameter_value().bool_value
        )
        self.__override_moveit_scaling_factors = (
            self.get_parameter('override_moveit_scaling_factors').get_parameter_value().bool_value
        )

        # Motion generation parameters

        self.__max_attempts = (
            self.get_parameter('max_attempts').get_parameter_value().integer_value
        )
        self.__num_graph_seeds = (
            self.get_parameter('num_graph_seeds').get_parameter_value().integer_value
        )
        self.__num_trajopt_seeds = (
            self.get_parameter('num_trajopt_seeds').get_parameter_value().integer_value
        )
        self.__num_trajopt_time_steps = (
            self.get_parameter('num_trajopt_time_steps').get_parameter_value().integer_value
        )
        self.__trajopt_finetune_iters = (
            self.get_parameter('trajopt_finetune_iters').get_parameter_value().integer_value
        )
        self.__interpolation_dt = (
            self.get_parameter('interpolation_dt').get_parameter_value().double_value
        )

        include_trajopt_retract_seed = (
            self.get_parameter('include_trajopt_retract_seed').get_parameter_value().bool_value
        )
        if include_trajopt_retract_seed:
            self.__num_trajopt_noisy_seeds = 1
            self.__trajopt_seed_ratio = {'linear': 1.0}
        else:
            self.__num_trajopt_noisy_seeds = 2
            self.__trajopt_seed_ratio = {'linear': 0.5, 'bias': 0.5}

        collision_cache_cuboid = (
            self.get_parameter('collision_cache_cuboid').get_parameter_value().integer_value
        )
        collision_cache_mesh = (
            self.get_parameter('collision_cache_mesh').get_parameter_value().integer_value
        )
        self.__collision_cache = {
            'obb': collision_cache_cuboid,
            'mesh': collision_cache_mesh
        }

        # ESDF service

        self.__read_esdf_grid = (
            self.get_parameter('read_esdf_world').get_parameter_value().bool_value
        )
        self.__publish_curobo_world_as_voxels = (
            self.get_parameter('publish_curobo_world_as_voxels').get_parameter_value().bool_value
        )
        self.__grid_center_m = (
            self.get_parameter('grid_center_m').get_parameter_value().double_array_value
        )
        self.__max_publish_voxels = (
            self.get_parameter('max_publish_voxels').get_parameter_value().integer_value
        )
        self.__workspace_file_path = (
            self.get_parameter('workspace_file_path').get_parameter_value().string_value
        )
        self.__grid_size_m = (
            self.get_parameter('grid_size_m').get_parameter_value().double_array_value
        )
        self.__update_esdf_on_request = (
            self.get_parameter('update_esdf_on_request').get_parameter_value().bool_value
        )
        self.__use_aabb_on_request = (
            self.get_parameter('use_aabb_on_request').get_parameter_value().bool_value
        )
        self.__publish_voxel_size = (
            self.get_parameter('publish_voxel_size').get_parameter_value().double_value
        )
        self.__voxel_size = self.get_parameter('voxel_size').get_parameter_value().double_value
        self._update_link_sphere_server = (
            self.get_parameter(
                'update_link_sphere_server').get_parameter_value().string_value
        )
        self.__esdf_client = None
        self.__esdf_req = None

        # Setup the grid position and dimension.
        if path.exists(self.__workspace_file_path):
            self.get_logger().info(
                f'Loading grid center and dims from workspace file: {self.__workspace_file_path}.')
            min_corner, max_corner = load_grid_corners_from_workspace_file(
                self.__workspace_file_path)
            self.__grid_size_m = get_grid_size(min_corner, max_corner, self.__voxel_size)
            self.__grid_center_m = get_grid_center(min_corner, self.__grid_size_m)

            self.get_logger().info(
                f'Loaded grid dims: {self.__grid_size_m}, ' + f'voxel size: {self.__voxel_size}')
        else:
            self.get_logger().info(
                'Loading grid position and dims from grid_center_m and grid_size_m parameters.')

        if is_grid_valid(self.__grid_size_m, self.__voxel_size):
            self.get_logger().fatal('Number of voxels should be at least 1 in every dimension.')
            raise SystemExit

        if self.__read_esdf_grid:
            esdf_service_name = (
                self.get_parameter('esdf_service_name').get_parameter_value().string_value
            )

            esdf_service_cb_group = MutuallyExclusiveCallbackGroup()
            self.__esdf_client = self.create_client(
                EsdfAndGradients, esdf_service_name, callback_group=esdf_service_cb_group
            )
            while not self.__esdf_client.wait_for_service(timeout_sec=1.0):
                self.get_logger().info(
                    f'Service({esdf_service_name}) not available, waiting again...'
                )
            self.__esdf_req = EsdfAndGradients.Request()
<<<<<<< HEAD
        self.__publish_robot_as_spheres = (
            self.get_parameter('publish_robot_as_spheres').get_parameter_value().bool_value
        )

=======

        self.load_motion_gen()
>>>>>>> 4712de69
        self.warmup()
        self.__query_count = 0
        self.__tensor_args = self.motion_gen.tensor_args
        self.subscription = self.create_subscription(
            JointState, self.__joint_states_topic, self.js_callback, 10
        )
        self.__js_buffer = None

<<<<<<< HEAD
        if self.__publish_robot_as_spheres:
            self.__spheres_pub = self.create_publisher(MarkerArray, '/curobo/robot_spheres', 10)
=======
        # Call on_timer every 0.01 seconds
        self.timer = self.create_timer(0.01, self.on_timer)

        self.__update_link_spheres_server = UpdateLinkSpheresServer(
            server_node=self,
            action_name=self._update_link_sphere_server,
            robot_kinematics=self.motion_gen.kinematics,
            robot_base_frame=self.__robot_base_frame
        )
        self._action_server = ActionServer(
            self, MoveGroup, 'cumotion/move_group', self.execute_callback
        )
>>>>>>> 4712de69

    def js_callback(self, msg):
        self.__js_buffer = {
            'joint_names': msg.name,
            'position': msg.position,
            'velocity': msg.velocity,
        }

    def load_motion_gen(self):
        tensor_args = self.tensor_args
        world_file = WorldConfig.from_dict(
            {
                'cuboid': {
                    'table': {
                        'pose': [0, 0, -0.05, 1, 0, 0, 0],  # x, y, z, qw, qx, qy, qz
                        'dims': [2.0, 2.0, 0.1],
                    }
                },
                'voxel': {
                    'world_voxel': {
                        'dims': self.__grid_size_m,
                        'pose': [0, 0, 0, 1, 0, 0, 0],  # x, y, z, qw, qx, qy, qz
                        'voxel_size': self.__voxel_size,
                        'feature_dtype': torch.bfloat16,
                    },
                },
            }
        )

        robot_config = get_robot_config(
            robot_file=self.__robot_file,
            urdf_file_path=self.__urdf_path,
            logger=self.get_logger()
        )

        robot_dict = robot_config['robot_cfg']
        motion_gen_config = MotionGenConfig.load_from_robot_config(
            robot_dict,
            world_file,
            tensor_args,
            num_graph_seeds=self.__num_graph_seeds,
            num_trajopt_seeds=self.__num_trajopt_seeds,
            num_trajopt_noisy_seeds=self.__num_trajopt_noisy_seeds,
            trajopt_tsteps=self.__num_trajopt_time_steps,
            trajopt_seed_ratio=self.__trajopt_seed_ratio,
            interpolation_dt=self.__interpolation_dt,
            collision_cache=self.__collision_cache,
            collision_checker_type=CollisionCheckerType.VOXEL,
            ee_link_name=self.__tool_frame,
            finetune_trajopt_iters=self.__trajopt_finetune_iters,
        )

        motion_gen = MotionGen(motion_gen_config)
        self.motion_gen = motion_gen
        self.__robot_base_frame = self.motion_gen.kinematics.base_link

        self.__world_collision = self.motion_gen.world_coll_checker
        if not self.__add_ground_plane:
            self.motion_gen.clear_world_cache()
        self.__cumotion_grid_shape = self.__world_collision.get_voxel_grid(
            'world_voxel').get_grid_shape()[0]

    def warmup(self):
        self.get_logger().info('warming up cuMotion, wait until ready')
        self.motion_gen.warmup(enable_graph=True)
        self.get_logger().info('cuMotion is ready for planning queries!')

    def on_timer(self):
        with self.lock:
            if self.__js_buffer is None:
                return

            js = np.copy(self.__js_buffer['position'])
            j_names = deepcopy(self.__js_buffer['joint_names'])

        self.__update_link_spheres_server.publish_all_active_spheres(
            robot_joint_states=js,
            robot_joint_names=j_names,
            tensor_args=self.__tensor_args,
            rgb=[0.0, 1.0, 1.0, 1.0]
        )

    def update_voxel_grid(self):
        self.get_logger().info('Calling ESDF service')

        # Get the AABB
        min_corner = get_grid_min_corner(self.__grid_center_m, self.__grid_size_m)
        aabb_min = Point()
        aabb_min.x = min_corner[0]
        aabb_min.y = min_corner[1]
        aabb_min.z = min_corner[2]
        aabb_size = Vector3()
        aabb_size.x = self.__grid_size_m[0]
        aabb_size.y = self.__grid_size_m[1]
        aabb_size.z = self.__grid_size_m[2]

        # Request the esdf grid
        esdf_future = self.send_request(aabb_min, aabb_size)
        while not esdf_future.done():
            time.sleep(0.001)
        response = esdf_future.result()
        if not response.success:
            self.get_logger().info('ESDF request failed, try again after few seconds.')
            return False
        esdf_grid = self.get_esdf_voxel_grid(response)
        if torch.max(esdf_grid.feature_tensor) <= (-1000.0 + 0.5 * self.__voxel_size + 1e-5):
            self.get_logger().error('ESDF data is empty, try again after few seconds.')
            return False
        self.__world_collision.update_voxel_data(esdf_grid)
        self.get_logger().info('Updated ESDF grid')
        return True

    def send_request(self, aabb_min_m, aabb_size_m):
        self.__esdf_req.visualize_esdf = True
        self.__esdf_req.update_esdf = self.__update_esdf_on_request
        self.__esdf_req.use_aabb = self.__use_aabb_on_request
        self.__esdf_req.frame_id = self.__robot_base_frame
        self.__esdf_req.aabb_min_m = aabb_min_m
        self.__esdf_req.aabb_size_m = aabb_size_m
        self.get_logger().info(
            f'ESDF  req = {self.__esdf_req.aabb_min_m}, {self.__esdf_req.aabb_size_m}'
        )
        esdf_future = self.__esdf_client.call_async(self.__esdf_req)

        return esdf_future

    def get_esdf_voxel_grid(self, esdf_data):
        esdf_voxel_size = esdf_data.voxel_size_m
        if abs(esdf_voxel_size - self.__voxel_size) > 1e-4:
            self.get_logger().fatal(
                'Voxel size of esdf array is not equal to requested voxel_size, '
                f'{esdf_voxel_size} vs. {self.__voxel_size}')
            raise SystemExit

        # Get the esdf and gradient data
        esdf_array = esdf_data.esdf_and_gradients
        array_shape = [
            esdf_array.layout.dim[0].size,
            esdf_array.layout.dim[1].size,
            esdf_array.layout.dim[2].size,
        ]
        array_data = np.array(esdf_array.data, dtype=np.float32)
        if (array_data.shape[0] <= 0):
            self.get_logger().fatal(
                'array shape is zero: ' + str(array_data.shape)
            )
            raise SystemExit
        array_data = torch.as_tensor(array_data)

        # Verify the grid shape
        if array_shape != self.__cumotion_grid_shape:
            self.get_logger().fatal(
                'Shape of received esdf voxel grid does not match the cumotion grid shape, '
                f'{array_shape} vs. {self.__cumotion_grid_shape}')
            raise SystemExit

        # Get the origin of the grid
        grid_origin = [
            esdf_data.origin_m.x,
            esdf_data.origin_m.y,
            esdf_data.origin_m.z,
        ]
        # The grid position is defined as the center point of the grid.
        grid_center_m = get_grid_center(grid_origin, self.__grid_size_m)

        # Array data is reshaped to x y z channels
        array_data = array_data.view(array_shape[0], array_shape[1], array_shape[2]).contiguous()

        # Array is squeezed to 1 dimension
        array_data = array_data.reshape(-1, 1)

        # nvblox assigns a value of -1000.0 for unobserved voxels, making it positive
        array_data[array_data < -999.9] = 1000.0

        # nvblox uses negative distance inside obstacles, cuRobo needs the opposite:
        array_data = -1.0 * array_data

        # nvblox treats surface voxels as distance = 0.0, while cuRobo treats
        # distance = 0.0 as not in collision. Adding an offset.
        array_data += 0.5 * self.__voxel_size

        esdf_grid = CuVoxelGrid(
            name='world_voxel',
            dims=self.__grid_size_m,
            pose=grid_center_m + [1, 0.0, 0.0, 0.0],  # x, y, z, qw, qx, qy, qz
            voxel_size=self.__voxel_size,
            feature_dtype=torch.float32,
            feature_tensor=array_data,
        )

        return esdf_grid

    def get_cumotion_collision_object(self, mv_object: CollisionObject):
        objs = []
        pose = mv_object.pose

        world_pose = [
            pose.position.x,
            pose.position.y,
            pose.position.z,
            pose.orientation.w,
            pose.orientation.x,
            pose.orientation.y,
            pose.orientation.z,
        ]
        world_pose = Pose.from_list(world_pose)
        supported_objects = True
        if len(mv_object.primitives) > 0:
            for k in range(len(mv_object.primitives)):
                pose = mv_object.primitive_poses[k]
                primitive_pose = [
                    pose.position.x,
                    pose.position.y,
                    pose.position.z,
                    pose.orientation.w,
                    pose.orientation.x,
                    pose.orientation.y,
                    pose.orientation.z,
                ]
                object_pose = world_pose.multiply(Pose.from_list(primitive_pose)).tolist()

                if mv_object.primitives[k].type == SolidPrimitive.BOX:
                    # cuboid:
                    dims = mv_object.primitives[k].dimensions
                    obj = Cuboid(
                        name=str(mv_object.id) + '_' + str(k) + '_cuboid',
                        pose=object_pose,
                        dims=dims,
                    )
                    objs.append(obj)
                elif mv_object.primitives[k].type == SolidPrimitive.SPHERE:
                    # sphere:
                    radius = mv_object.primitives[k].dimensions[
                        mv_object.primitives[k].SPHERE_RADIUS
                    ]
                    obj = Sphere(
                        name=str(mv_object.id) + '_' + str(k) + '_sphere',
                        pose=object_pose,
                        radius=radius,
                    )
                    objs.append(obj)
                elif mv_object.primitives[k].type == SolidPrimitive.CYLINDER:
                    # cylinder:
                    cyl_height = mv_object.primitives[k].dimensions[
                        mv_object.primitives[k].CYLINDER_HEIGHT
                    ]
                    cyl_radius = mv_object.primitives[k].dimensions[
                        mv_object.primitives[k].CYLINDER_RADIUS
                    ]
                    obj = Cylinder(
                        name=str(mv_object.id) + '_' + str(k) + '_cylinder',
                        pose=object_pose,
                        height=cyl_height,
                        radius=cyl_radius,
                    )
                    objs.append(obj)
                elif mv_object.primitives[k].type == SolidPrimitive.CONE:
                    self.get_logger().error('Cone primitive is not supported')
                    supported_objects = False
                else:
                    self.get_logger().error('Unknown primitive type')
                    supported_objects = False
        if len(mv_object.meshes) > 0:
            for k in range(len(mv_object.meshes)):
                pose = mv_object.mesh_poses[k]
                mesh_pose = [
                    pose.position.x,
                    pose.position.y,
                    pose.position.z,
                    pose.orientation.w,
                    pose.orientation.x,
                    pose.orientation.y,
                    pose.orientation.z,
                ]
                object_pose = world_pose.multiply(Pose.from_list(mesh_pose)).tolist()
                verts = mv_object.meshes[k].vertices
                verts = [[v.x, v.y, v.z] for v in verts]
                tris = [
                    [v.vertex_indices[0], v.vertex_indices[1], v.vertex_indices[2]]
                    for v in mv_object.meshes[k].triangles
                ]

                obj = Mesh(
                    name=str(mv_object.id) + '_' + str(len(objs)) + '_mesh',
                    pose=object_pose,
                    vertices=verts,
                    faces=tris,
                )
                objs.append(obj)
        return objs, supported_objects

    def get_joint_trajectory(self, js: CuJointState, dt: float):
        traj = RobotTrajectory()
        cmd_traj = JointTrajectory()
        q_traj = js.position.cpu().view(-1, js.position.shape[-1]).numpy()
        vel = js.velocity.cpu().view(-1, js.position.shape[-1]).numpy()
        acc = js.acceleration.view(-1, js.position.shape[-1]).cpu().numpy()
        for i in range(len(q_traj)):
            traj_pt = JointTrajectoryPoint()
            traj_pt.positions = q_traj[i].tolist()
            if js is not None and i < len(vel):
                traj_pt.velocities = vel[i].tolist()
            if js is not None and i < len(acc):
                traj_pt.accelerations = acc[i].tolist()
            time_d = rclpy.time.Duration(seconds=i * dt).to_msg()
            traj_pt.time_from_start = time_d
            cmd_traj.points.append(traj_pt)
        cmd_traj.joint_names = js.joint_names
        cmd_traj.header.stamp = self.get_clock().now().to_msg()
        traj.joint_trajectory = cmd_traj
        return traj

    def update_world_objects(self, moveit_objects):
        world_update_status = True
        if len(moveit_objects) > 0:
            cuboid_list = []
            sphere_list = []
            cylinder_list = []
            mesh_list = []
            for i, obj in enumerate(moveit_objects):
                cumotion_objects, world_update_status = self.get_cumotion_collision_object(obj)
                for cumotion_object in cumotion_objects:
                    if isinstance(cumotion_object, Cuboid):
                        cuboid_list.append(cumotion_object)
                    elif isinstance(cumotion_object, Cylinder):
                        cylinder_list.append(cumotion_object)
                    elif isinstance(cumotion_object, Sphere):
                        sphere_list.append(cumotion_object)
                    elif isinstance(cumotion_object, Mesh):
                        mesh_list.append(cumotion_object)

            world_model = WorldConfig(
                cuboid=cuboid_list,
                cylinder=cylinder_list,
                sphere=sphere_list,
                mesh=mesh_list,
            ).get_collision_check_world()
            self.motion_gen.update_world(world_model)
        if self.__read_esdf_grid:
            world_update_status = self.update_voxel_grid()
        if self.__publish_curobo_world_as_voxels:
            if self.__voxel_pub.get_subscription_count() > 0:
                # Calculate occupancy and publish only when subscribed.
                voxels = self.__world_collision.get_occupancy_in_bounding_box(
                    Cuboid(
                        name='test',
                        pose=[0.0, 0.0, 0.0, 1, 0, 0, 0],  # x, y, z, qw, qx, qy, qz
                        dims=self.__grid_size_m,
                    ),
                    voxel_size=self.__publish_voxel_size,
                )
                xyzr_tensor = voxels.xyzr_tensor.clone()
                xyzr_tensor[..., 3] = voxels.feature_tensor
                self.publish_voxels(xyzr_tensor)
        return world_update_status

    def execute_callback(self, goal_handle):
        if self.planner_busy:
            self.get_logger().error('Planner is busy')
            goal_handle.abort()
            result = MoveGroup.Result()
            result.error_code.val = MoveItErrorCodes.FAILURE
            return result

        self.get_logger().info('Executing goal...')

        # check moveit scaling factors:
        min_scaling_factor = min(goal_handle.request.request.max_velocity_scaling_factor,
                                 goal_handle.request.request.max_acceleration_scaling_factor)
        time_dilation_factor = min(1.0, min_scaling_factor)

        if time_dilation_factor <= 0.0 or self.__override_moveit_scaling_factors:
            time_dilation_factor = self.get_parameter(
                'time_dilation_factor').get_parameter_value().double_value
        self.get_logger().info('Planning with time_dilation_factor: ' +
                               str(time_dilation_factor))
        plan_req = goal_handle.request.request

        goal_handle.succeed()

        scene = goal_handle.request.planning_options.planning_scene_diff

        world_objects = scene.world.collision_objects
        world_update_status = self.update_world_objects(world_objects)
        result = MoveGroup.Result()

        if not world_update_status:
            result.error_code.val = MoveItErrorCodes.COLLISION_CHECKING_UNAVAILABLE
            self.get_logger().error('World update failed.')
            return result
        start_state = None
        if len(plan_req.start_state.joint_state.position) > 0:
            start_state = self.motion_gen.get_active_js(
                CuJointState.from_position(
                    position=self.tensor_args.to_device(
                        plan_req.start_state.joint_state.position
                    ).unsqueeze(0),
                    joint_names=plan_req.start_state.joint_state.name,
                )
            )
        else:
            self.get_logger().info(
                'PlanRequest start state was empty, reading current joint state'
            )
        if start_state is None or plan_req.start_state.is_diff:
            if self.__js_buffer is None:
                self.get_logger().error(
                    'joint_state was not received from ' + self.__joint_states_topic
                )
                return result

            # read joint state:
            state = CuJointState.from_position(
                position=self.tensor_args.to_device(self.__js_buffer['position']).unsqueeze(0),
                joint_names=self.__js_buffer['joint_names'],
            )
            state.velocity = self.tensor_args.to_device(self.__js_buffer['velocity']).unsqueeze(0)
            current_joint_state = self.motion_gen.get_active_js(state)
            if start_state is not None and plan_req.start_state.is_diff:
                start_state.position += current_joint_state.position
                start_state.velocity += current_joint_state.velocity
            else:
                start_state = current_joint_state

        # attach object to end effector:
        objs = []
        for obj in scene.robot_state.attached_collision_objects:
            collision_objects, supported_objects = self.get_cumotion_collision_object(obj.object)
            if supported_objects:
                objs.extend(collision_objects)
        if objs:
            self.get_logger().info(f'Attach object to link {obj.link_name}')
            ee_pose = self.motion_gen.compute_kinematics(start_state).ee_pose
            self.motion_gen.attach_external_objects_to_robot(
                start_state,
                objs,
                # surface_sphere_radius=0.005,
                link_name=obj.link_name,
                # sphere_fit_type=SphereFitType.SAMPLE_SURFACE,
                world_objects_pose_offset=ee_pose,
            )

        # publish marker
        if self.__publish_robot_as_spheres:
            sph_list = self.motion_gen.kinematics.get_robot_as_spheres(start_state.position)

            if len(sph_list) != 0:
                markers = MarkerArray()
                for si, s in enumerate(sph_list[0]):
                    if not np.any(np.isnan(s.position)):
                        marker = Marker()
                        marker.header.frame_id = self.__robot_base_frame
                        marker.header.stamp = self.get_clock().now().to_msg()
                        marker.type = 2  # sphere
                        marker.id = 10000 + si
                        marker.action = 0  # add
                        marker.pose.position.x = float(s.position[0])
                        marker.pose.position.y = float(s.position[1])
                        marker.pose.position.z = float(s.position[2])
                        marker.pose.orientation.w = 1.0
                        marker.pose.orientation.x = 0.0
                        marker.pose.orientation.y = 0.0
                        marker.pose.orientation.z = 0.0
                        marker.color.r = 1.0
                        marker.color.g = 1.0
                        marker.color.b = 0.0
                        marker.color.a = 0.5
                        marker.scale.x = float(s.radius) * 2
                        marker.scale.y = float(s.radius) * 2
                        marker.scale.z = float(s.radius) * 2
                        marker.lifetime = rclpy.duration.Duration(seconds=0.0).to_msg()  # forever
                        markers.markers.append(marker)
                self.__spheres_pub.publish(markers)
                self.get_logger().info('pub markers')

        if len(plan_req.goal_constraints[0].joint_constraints) > 0:
            self.get_logger().info('Calculating goal pose from Joint target')
            goal_config = [
                plan_req.goal_constraints[0].joint_constraints[x].position
                for x in range(len(plan_req.goal_constraints[0].joint_constraints))
            ]
            goal_jnames = [
                plan_req.goal_constraints[0].joint_constraints[x].joint_name
                for x in range(len(plan_req.goal_constraints[0].joint_constraints))
            ]

            goal_state = self.motion_gen.get_active_js(
                CuJointState.from_position(
                    position=self.tensor_args.to_device(goal_config).view(1, -1),
                    joint_names=goal_jnames,
                )
            )
            goal_pose = self.motion_gen.compute_kinematics(goal_state).ee_pose.clone()
        elif (
            len(plan_req.goal_constraints[0].position_constraints) > 0
            and len(plan_req.goal_constraints[0].orientation_constraints) > 0
        ):
            self.get_logger().info('Using goal from Pose')

            position = (
                plan_req.goal_constraints[0]
                .position_constraints[0]
                .constraint_region.primitive_poses[0]
                .position
            )
            position = [position.x, position.y, position.z]
            orientation = plan_req.goal_constraints[0].orientation_constraints[0].orientation
            orientation = [orientation.w, orientation.x, orientation.y, orientation.z]
            pose_list = position + orientation
            goal_pose = Pose.from_list(pose_list, tensor_args=self.tensor_args)

            # Check if link names match:
            position_link_name = plan_req.goal_constraints[0].position_constraints[0].link_name
            orientation_link_name = (
                plan_req.goal_constraints[0].orientation_constraints[0].link_name
            )
            plan_link_name = self.motion_gen.kinematics.ee_link
            if position_link_name != orientation_link_name:
                self.get_logger().error(
                    'Link name for Target Position "'
                    + position_link_name
                    + '" and Target Orientation "'
                    + orientation_link_name
                    + '" do not match'
                )
                result.error_code.val = MoveItErrorCodes.INVALID_LINK_NAME
                return result
            if position_link_name != plan_link_name:
                self.get_logger().error(
                    'Link name for Target Pose "'
                    + position_link_name
                    + '" and Planning frame "'
                    + plan_link_name
                    + '" do not match, relaunch node with tool_frame = '
                    + position_link_name
                )
                result.error_code.val = MoveItErrorCodes.INVALID_LINK_NAME
                return result
        else:
            self.get_logger().error('Goal constraints not supported')
        with self.lock:
            self.planner_busy = True

        self.motion_gen.reset(reset_seed=False)
        motion_gen_result = self.motion_gen.plan_single(
            start_state,
            goal_pose,
            MotionGenPlanConfig(max_attempts=self.__max_attempts, enable_graph_attempt=1,
                                time_dilation_factor=time_dilation_factor),
        )
        with self.lock:
            self.planner_busy = False
        result = MoveGroup.Result()
        if motion_gen_result.success.item():
            result.error_code.val = MoveItErrorCodes.SUCCESS
            result.trajectory_start = plan_req.start_state
            traj = self.get_joint_trajectory(
                motion_gen_result.optimized_plan, motion_gen_result.optimized_dt.item()
            )
            result.planning_time = motion_gen_result.total_time
            result.planned_trajectory = traj
        elif not motion_gen_result.valid_query:
            self.get_logger().error(
                f'Invalid planning query: {motion_gen_result.status}'
            )
            if motion_gen_result.status == MotionGenStatus.INVALID_START_STATE_JOINT_LIMITS:
                result.error_code.val = MoveItErrorCodes.START_STATE_INVALID
            if motion_gen_result.status in [
                    MotionGenStatus.INVALID_START_STATE_WORLD_COLLISION,
                    MotionGenStatus.INVALID_START_STATE_SELF_COLLISION,
            ]:

                result.error_code.val = MoveItErrorCodes.START_STATE_IN_COLLISION
        else:
            self.get_logger().error(
                f'Motion planning failed wih status: {motion_gen_result.status}'
            )
            if motion_gen_result.status == MotionGenStatus.IK_FAIL:
                result.error_code.val = MoveItErrorCodes.NO_IK_SOLUTION

        self.get_logger().info(
            'returned planning result (query, success, failure_status): '
            + str(self.__query_count)
            + ' '
            + str(motion_gen_result.success.item())
            + ' '
            + str(motion_gen_result.status)
        )
        self.__query_count += 1
        return result

    def publish_voxels(self, voxels):
        vox_size = self.__publish_voxel_size

        # create marker:
        marker = Marker()
        marker.header.frame_id = self.__robot_base_frame
        marker.id = 0
        marker.type = 6  # cube list
        marker.ns = 'curobo_world'
        marker.action = 0
        marker.pose.orientation.w = 1.0
        marker.lifetime = rclpy.duration.Duration(seconds=0.0).to_msg()
        marker.frame_locked = False
        marker.scale.x = vox_size
        marker.scale.y = vox_size
        marker.scale.z = vox_size
        marker.points = []

        # get only voxels that are inside surfaces:
        voxels = voxels[voxels[:, 3] > 0.0]
        vox = voxels.view(-1, 4).cpu().numpy()
        number_of_voxels_to_publish = len(vox)
        if len(vox) > self.__max_publish_voxels:
            self.get_logger().warn(
                f'Number of voxels to publish bigger than max_publish_voxels, '
                f'{len(vox)} > {self.__max_publish_voxels}'
            )
            number_of_voxels_to_publish = self.__max_publish_voxels
        marker.color.r = 1.0
        marker.color.g = 0.0
        marker.color.b = 0.0
        marker.color.a = 1.0
        vox = vox.astype(np.float64)
        for i in range(number_of_voxels_to_publish):
            # Publish the markers at the center of the voxels:
            pt = Point()
            pt.x = vox[i, 0]
            pt.y = vox[i, 1]
            pt.z = vox[i, 2]
            marker.points.append(pt)

        # publish voxels:
        marker.header.stamp = self.get_clock().now().to_msg()

        self.__voxel_pub.publish(marker)


def main(args=None):
    rclpy.init(args=args)
    cumotion_action_server = CumotionActionServer()
    executor = MultiThreadedExecutor()
    executor.add_node(cumotion_action_server)
    try:
        executor.spin()
    except KeyboardInterrupt:
        cumotion_action_server.get_logger().info('KeyboardInterrupt, shutting down.\n')
    cumotion_action_server.destroy_node()
    if rclpy.ok():
        rclpy.shutdown()


if __name__ == '__main__':
    main()<|MERGE_RESOLUTION|>--- conflicted
+++ resolved
@@ -92,12 +92,9 @@
         self.declare_parameter('esdf_service_name', '/nvblox_node/get_esdf_and_gradient')
         self.declare_parameter('enable_curobo_debug_mode', False)
         self.declare_parameter('override_moveit_scaling_factors', False)
-<<<<<<< HEAD
         self.declare_parameter('publish_robot_as_spheres', False)
-=======
         self.declare_parameter('update_link_sphere_server',
                                'planner_attach_object')
->>>>>>> 4712de69
         debug_mode = (
             self.get_parameter('enable_curobo_debug_mode').get_parameter_value().bool_value
         )
@@ -261,15 +258,10 @@
                     f'Service({esdf_service_name}) not available, waiting again...'
                 )
             self.__esdf_req = EsdfAndGradients.Request()
-<<<<<<< HEAD
         self.__publish_robot_as_spheres = (
             self.get_parameter('publish_robot_as_spheres').get_parameter_value().bool_value
         )
-
-=======
-
         self.load_motion_gen()
->>>>>>> 4712de69
         self.warmup()
         self.__query_count = 0
         self.__tensor_args = self.motion_gen.tensor_args
@@ -278,10 +270,9 @@
         )
         self.__js_buffer = None
 
-<<<<<<< HEAD
         if self.__publish_robot_as_spheres:
             self.__spheres_pub = self.create_publisher(MarkerArray, '/curobo/robot_spheres', 10)
-=======
+
         # Call on_timer every 0.01 seconds
         self.timer = self.create_timer(0.01, self.on_timer)
 
@@ -294,7 +285,6 @@
         self._action_server = ActionServer(
             self, MoveGroup, 'cumotion/move_group', self.execute_callback
         )
->>>>>>> 4712de69
 
     def js_callback(self, msg):
         self.__js_buffer = {
